--- conflicted
+++ resolved
@@ -47,11 +47,7 @@
     FrameTimestamp timestamp = getFrame(frameIndex);
     timestamp.submit = getTimestampUs();
 
-<<<<<<< HEAD
     m_TrackingPredictionTime = timestamp.submit + (timestamp.submit - timestamp.tracking);
-=======
-	m_LatencyTotal = timestamp.submit - timestamp.tracking;
->>>>>>> 898ab1da
 
     uint64_t latency[3];
     latency[0] = timestamp.submit - timestamp.tracking;
@@ -181,10 +177,6 @@
     return m_FramesInSecond;
 }
 
-uint64_t LatencyCollector::getLatencyTotal() {
-    return m_LatencyTotal;
-}
-
 LatencyCollector &LatencyCollector::Instance() {
     return m_Instance;
 }
